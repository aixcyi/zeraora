--- conflicted
+++ resolved
@@ -1,38 +1,16 @@
 """
 类型包。包含数据类型类、枚举类、枚举元类、类型别名等。
 """
-from __future__ import annotations
 
 __all__ = [
     'Throwable', 'UNSET', 'OnionObject', 'RadixInteger',
-<<<<<<< HEAD
     'ItemsMeta', 'Items',
-    'RawPath', 'RawPosixPath', 'RawWindowsPath',
 ]
 
 import enum
-import os
 import typing as t
-from pathlib import (
-    PurePosixPath, PureWindowsPath, PurePath,
-    PosixPath, WindowsPath,
-)
-=======
-    'ItemsMeta', 'Items', 'BaseInteger',
-]
-
-import enum
-import sys
-from math import ceil
-from typing import Any, Type, TypeVar, Sequence
->>>>>>> 2d6e63e8
-
-from .throwables import WrongRadix, WrongDigits
-
-if sys.version_info < (3, 9):
-    Throwable = TypeVar('Throwable', BaseException, Type[BaseException], covariant=True)
-else:  # pragma: no cover
-    Throwable = TypeVar('Throwable', BaseException, type[BaseException], covariant=True)
+
+Throwable = t.Union[BaseException, t.Type[BaseException]]
 
 
 class UNSET:
@@ -84,7 +62,7 @@
         return self
 
     # OnionObject() | dict()
-    def __or__(self, dictionary: dict) -> OnionObject:
+    def __or__(self, dictionary: dict) -> 'OnionObject':
         for k, v in dictionary.items():
             k = str(k)
             if not k.isidentifier() or k.startswith('__'):
@@ -135,331 +113,50 @@
         return f'OnionObject({attrs})'
 
 
-def get_digits(base: int, number: int):
-    while number >= base:
-        yield number % base
-        number //= base
-    yield number
-
-
-class BaseInteger(tuple):  # Little Endian
-
-    def __new__(cls, digits: Sequence[int], base: int = UNSET, be=False, negative=False) -> BaseInteger:
-        """
-        一个承载 BASE 进制整数各个数位的元组。
-
-        :param digits: 各位数。只能包含非负整数。
-        :param base: 进位制。省略则以最低进位制为整数的进位制。
-        :param be: 是否表明高位在前、低位在后。
-        :param negative: 表示该整数应当是一个负数（但永远不会按照补码解析）。
-        :raise WrongRadix: 提供了不正确的进位制。
-        :raise WrongDigits: 提供了不正确的数位。
-        """
-        if min(digits) < 0:
-            raise WrongDigits(f'{cls.__name__}() 只能包含非负整数的数位。')
-        radix = max(digits) + 1
-
-        if base is UNSET:
-            base = radix
-        else:
-            if not isinstance(base, int):
-                raise WrongRadix('无法表述非整数进位制。')
-            if base < 0:
-                raise WrongRadix('暂不支持表述负数进位制。')
-            if 0 <= base < 2:
-                raise WrongRadix('不存在基数为 0 或 1 的进位制。')
-            if not radix <= base:
-                raise WrongDigits(
-                    f'提供的数位表明，进位制至少是 {radix}，这高于给定的 {base} 。'
-                )
-        integer = sum(map(
-            lambda pair: pair[0] * base ** pair[1],
-            zip(
-                digits if be else digits[::-1],
-                reversed(range(len(digits)))
-            ),
-        ))
-        self = tuple.__new__(cls, digits[::-1] if be else digits)
-        self._radix = base
-        self._integer = -integer if negative else integer
-        return self
-
-    # # noinspection PyUnusedLocal
-    # def __init__(self, digits: Sequence[int], base: int = UNSET, be=False, negative=False):
-    #
-    #     def decorator(func_name):
-    #         def wrapper(*args, **kwargs):
-    #             function = getattr(self._integer, func_name)
-    #             result = function(*args, **kwargs)
-    #             return self.fromint(result, self._radix)
-    #
-    #         return wrapper
-    #
-    #     def proxy(func_name):
-    #         def wrapper(*args, **kwargs):
-    #             function = getattr(self._integer, func_name)
-    #             return function(*args, **kwargs)
-    #
-    #         return wrapper
-    #
-    #     needs_decorate = (
-    #         # 转换器
-    #         '__neg__', '__pos__', '__abs__',
-    #
-    #         # 算术运算（十进制）
-    #         '__add__', '__sub__', '__mul__', '__pow__', '__floordiv__', '__mod__',
-    #         '__radd__', '__rsub__', '__rmul__', '__rpow__', '__rfloordiv__' '__rmod__',
-    #         '__iadd__', '__isub__', '__imul__', '__ipow__', '__ifloordiv__', '__imod__',
-    #
-    #         # 算术运算（二进制）
-    #         '__and__', '__or__', '__xor__', '__lshift__', '__rshift__', '__invert__',
-    #         '__rand__', '__ror__', '__rxor__', '__rlshift__', '__rrshift__',
-    #         '__iand__', '__ior__', '__ixor__', '__ilshift__', '__irshift__',
-    #     )
-    #     needs_proxy = (
-    #         # 比较器
-    #         '__eq__', '__ne__', '__lt__', '__le__', '__gt__', '__ge__',
-    #
-    #         # 算术运算（十进制）
-    #         '__truediv__', '__divmod__',
-    #         '__rtruediv__', '__rdivmod__',
-    #         '__itruediv__',
-    #
-    #         # 普通方法
-    #         'bit_length',
-    #     )
-    #     if sys.version_info >= (3, 10):
-    #         needs_proxy += ('bit_count',)
-    #
-    #     for name in needs_proxy:
-    #         setattr(self, name, proxy(name))
-    #
-    #     for name in needs_decorate:
-    #         setattr(self, name, decorator(name))
-
-    @classmethod
-    def fromint(cls, x: int, base: int = 10) -> BaseInteger:
-        """
-        将 ``int`` 整数转换为 ``BaseInteger`` 对象。
-
-        :param x: 被转换的整数。
-        :param base: 新的进位制，默认是 10 。
-        :return: 一个新的 BaseInteger 对象。
-        :raise WrongRadix: 提供了不正确的进位制。
-        """
-        if not isinstance(x, int):  # 这里的异常是给代理方法和包装方法抛出的
-            raise TypeError  # pragma: no cover
-        if not isinstance(base, int):
-            raise WrongRadix('无法表述非整数进位制。')
-        if base < 2:
-            raise WrongRadix('无法表述基数比 2 更低的进位制。')
-
-        self = tuple.__new__(cls, get_digits(base, abs(x)))
-        self._radix = base
-        self._integer = x
-        self.__init__()
-        return self
-
-    @classmethod
-    def frombytes(cls, x: bytes | bytearray, base: int = 256, be=False, negative=False) -> BaseInteger:
-        """
-        从 ``bytes`` 或 ``bytearray`` 构造一个 ``BaseInteger`` 对象。
-
-        :param x: 被转换的整数。
-        :param base: 新的进位制，默认是 256 。
-        :param be: 是否表明 x 的高位在前、低位在后（大端字节序）。
-        :param negative: 是否使用补码来解析参数 x 。
-        :return: 一个新的 BaseInteger 对象。
-        :raise WrongRadix: 提供了不正确的进位制。
-        """
-        integer = (
-            int.from_bytes(x, 'big', signed=negative)
-            if be else
-            int.from_bytes(x, 'little', signed=negative)
-        )
-        if base == 256:
+# Little Endian
+class RadixInteger(t.Tuple[int, ...]):
+
+    def __new__(cls,
+                x: t.Union[int, t.Tuple[int, ...], t.List[int], bytes, bytearray],
+                n: int,
+                be=False,
+                negative=False) -> 'RadixInteger':
+        """
+        一个以元组表述各个数位的 N 进制整数。
+
+        :param x: 一个int类型的整数，一个包含非负整数的元组，或者一个字节串。
+        :param n: 进位制（的基数）。必须是一个大于等于 2 的正整数。
+        :param be: 表示给定元组是否使用大端字节序。
+        :param negative: 表示给定元组是否应当表示一个负数，或给定字节串是否使用二进制补码表示整数。
+        """
+
+        def dec2seq(i: int):
+            while i >= n:
+                yield i % n
+                i //= n
+            yield i
+
+        if n < 2:
+            raise ValueError('无法表述基数比 2 更低的进位制。')
+
+        if isinstance(x, int):
+            self = tuple.__new__(cls, dec2seq(abs(x)))
+            self._radix = n
+            self._integer = x
+
+        elif isinstance(x, cls):
+            self = tuple.__new__(cls, dec2seq(abs(x.numeric)))
+            self._radix = n
+            self._integer = x.numeric
+
+        elif isinstance(x, (bytes, bytearray)):
             self = tuple.__new__(cls, x[::-1] if be else x)
             self._radix = 256
-            self._integer = integer
-            self.__init__()
-        else:
-            self = cls.fromint(integer, base)  # WrongRadix
-        return self
-
-    @classmethod
-    def fromhex(cls, x: str, base: int = 256, be=False, negative=False) -> BaseInteger:
-        """
-        从 HEX 字符串构造一个 ``BaseInteger`` 对象。
-
-        :param x: 被转换的整数。
-        :param base: 新的进位制，默认是 256 。
-        :param be: 是否表明 x 的高位在前、低位在后（大端字节序）。
-        :param negative: 是否使用补码来解析参数 x 。
-        :return: 一个新的 BaseInteger 对象。
-        :raise ValueError: 提供了不正确的 HEX 字符串。
-        :raise WrongRadix: 提供了不正确的进位制。
-        """
-        v = bytes.fromhex(x)  # ValueError
-        return cls.frombytes(v, base, be, negative)  # WrongRadix
-
-    @property
-    def radix(self) -> int:
-        """整数的进位制。当进位制为 n 时，整数的每一位的取值范围是 [0,n) ∈ Z"""
-        return self._radix
-
-    def toradix(self, n: int) -> BaseInteger:
-        """
-        转换为另一个进位制的 ``BaseInteger`` 对象。
-
-        :param n: 新的进位制。
-        :return: 一个以 n 进制表述的新的 BaseInteger 对象。
-        :raise WrongRadix: 提供了不正确的进位制。
-        """
-        return self.fromint(self._integer, n)
-
-    def tobytes(self, be=False, negative=False) -> bytes:
-        """
-        将 ``BaseInteger`` 对象转换为 256 进制的 ``bytes`` 。
-
-        :param be: 是否转换为大端字节序。
-        :param negative: 是否转换成二进制补码来表示负数。
-        :return: 一个字节串。
-        """
-        qty_bytes = ceil(self._integer.bit_length() / 8)
-        if be:
-            return self._integer.to_bytes(qty_bytes, 'big', signed=negative)
-        return self._integer.to_bytes(qty_bytes, 'little', signed=negative)
-
-    def translate(self,
-                  charset: Sequence[str | bytes] | bytes | bytearray,
-                  be=True,
-                  sep: str | bytes | bytearray = ''
-                  ) -> str | bytes | bytearray:
-        """
-        将 ``BaseInteger`` 按照字符集翻译为另一种形式。
-
-        :param charset: 字符集。可以是字符串或字节串，或者可通过顺序下标获取字节串或字符串的任何对象。
-        :param be: 是否按照高位在前、低位在后的顺序进行映射。默认为是。
-        :param sep: 每个数位的间隔符。
-        :return: 与字符集类型相同。
-        :raise WrongRadix: 字符集的字符数量不足以表述当前进位制。
-        :raise TypeError: 字符集的字符的数据类型不受支持。
-        """
-        qty_digits = len(charset)
-        if qty_digits < self._radix:
-            raise WrongRadix(
-                f'提供的字符集只有 {qty_digits} 种数位，'
-                f'不足以容纳当前 {self._radix} 进制的整数。'
-            )
-        if not sep:
-            if isinstance(charset, (bytes, bytearray)):
-                sep = type(charset)()
-            else:
-                for c in charset:
-                    sep = type(c)()
-                    break
-
-        if isinstance(sep, str):
-            return sep.join(map(lambda i: charset[i], reversed(self) if be else self))
-        return type(sep)(map(lambda i: charset[i], reversed(self) if be else self))
-
-    # ---- 转换器 ----
-
-    def __int__(self) -> int:
-        return self._integer
-
-    def __float__(self) -> float:
-        return float(self._integer)
-
-    def __complex__(self) -> complex:
-        return self._integer + 0j
-
-    def __neg__(self) -> BaseInteger:
-        return self.fromint(-self._integer, self._radix)
-
-    def __pos__(self) -> BaseInteger:
-        return self.fromint(+self._integer, self._radix)
-
-    def __abs__(self) -> BaseInteger:
-        return self.fromint(abs(self._integer), self._radix)
-
-    # ---- 比较器 ----
-
-    def _equal(self, o) -> int:
-        if isinstance(o, BaseInteger):
-            return self._integer - o._integer
-        if isinstance(o, (int, float)):
-            return self._integer - o
-        if isinstance(o, complex):
-            raise TypeError('实数不能与复数比较大小。')
-
-        s = super()
-        return -1 if s.__lt__(o) else 0 if s.__eq__(o) else 1
-
-    def __eq__(self, o):
-        return self._equal(o) == 0
-
-    def __ne__(self, o):
-        return self._equal(o) != 0
-
-    def __lt__(self, o):
-        return self._equal(o) < 0
-
-    def __le__(self, o):
-        return self._equal(o) <= 0
-
-    def __ge__(self, o):
-        return self._equal(o) >= 0
-
-    def __gt__(self, o):
-        return self._equal(o) > 0
-
-    # ---- 其它方法 ----
-
-    def bit_length(self) -> int:
-        return self._integer.bit_length()
-
-    if sys.version_info >= (3, 10):  # pragma: no cover
-        def bit_count(self) -> int:
-            return self._integer.bit_count()
-
-
-# Little Endian
-class RadixInteger(tuple):
-
-    # ---- 构造器 ----
-
-    def __new__(cls,
-                x: int | tuple[int, ...] | list[int] | bytes | bytearray,
-                n: int,
-                be=False,
-                negative=False) -> RadixInteger:
-        """
-        一个以元组表述各个数位的 N 进制整数。
-
-        - 若 x 是一个字节串，则将其解释为 256 进制整数，并按照 be 确定数位顺序、按照 negative 确定正负，参数 n 将被忽略。
-        - 若 x 是一个元组或列表，则将其解释为 n 进制整数，并按照 be 确定数位顺序、按照 negative 确定正负。
-        - 若 x 是一个int类型整数，则将其转换为 n 进制整数。不必提供 be 和 negative 参数。
-        - 若 x 是一个RadixInteger，则将其重新转换为 n 进制整数。不必提供 be 和 negative 参数。
-
-        :param x: 整数。
-        :param n: 进位制。必须是一个大于等于 2 的整数。
-        :param be: 是否表示低位数字在前、高位数字在后。
-        :param negative: 给定元组或列表是否应当表示一个负数，或给定字节串是否使用二进制补码表示整数。
-        """
-        if int(n) != n:
-            raise ValueError('无法表述非整数进位制。')
-        if n < 2:
-            raise ValueError('无法表述基数比 2 更低的进位制。')
-
-        if isinstance(x, int):
-            self = cls.fromint(x, n)
-
-        elif isinstance(x, cls):
-            self = cls.fromint(x.numeric, n)
-
-        elif isinstance(x, (bytes, bytearray)):
-            self = cls.frombytes(x, be, negative)
+            self._integer = (
+                int.from_bytes(x, 'big', signed=negative)
+                if be else
+                int.from_bytes(x, 'little', signed=negative)
+            )
 
         elif isinstance(x, (tuple, list)):
             if min(x) < 0:
@@ -482,35 +179,9 @@
 
         return self
 
-    @classmethod
-    def fromint(cls, x: int, n: int = 10) -> RadixInteger:
-        """
-        将一个 ``int`` 类型的整数转换为 n 进制的 ``RadixInteger`` 。
-        """
-        self = tuple.__new__(cls, get_digits(n, abs(x)))
-        self._radix = n
-        self._integer = x
-        return self
-
-    @classmethod
-    def frombytes(cls, x: bytes | bytearray, be=False, negative=False) -> RadixInteger:
-        """
-        将一个字节串转换为 256 进制的 ``RadixInteger`` 。
-        """
-        self = tuple.__new__(cls, x[::-1] if be else x)
-        self._radix = 256
-        self._integer = (
-            int.from_bytes(x, 'big', signed=negative)
-            if be else
-            int.from_bytes(x, 'little', signed=negative)
-        )
-        return self
-
-    # ---- 属性 ----
-
     @property
     def radix(self):
-        """整数的进位制。当进位制为 n 时，整数的每一位的取值范围是 [0,n) ∈ Z"""
+        """整数的进位制。"""
         return self._radix
 
     @property
@@ -518,64 +189,17 @@
         """对应的以阿拉伯数字表述的十进制整数。"""
         return self._integer
 
-    # ---- 转换器 ----
-
-    def __int__(self) -> int:
-        return self._integer
-
-    def __float__(self) -> float:
-        return float(self._integer)
-
-    def __complex__(self) -> complex:
-        return self._integer + 0j
-
-    def __neg__(self) -> RadixInteger:
-        return self.fromint(-self._integer)
-
-    def __pos__(self) -> RadixInteger:
-        return self.fromint(+self._integer)
-
-    def __abs__(self) -> RadixInteger:
-        return self.fromint(abs(self._integer))
-
-    def map2str(self, mapping: str | dict[int, str], be=True) -> str:
+    def map2str(self, mapping: t.Union[str, t.Dict[int, str]], be=True) -> str:
         """
         按照规则将每一位数映射到一个字符串中。
         """
         return ''.join(map(lambda i: mapping[i], self[::-1] if be else self))
 
-    def map2bytes(self, mapping: bytes | dict[int, bytes], be=True) -> bytes:
+    def map2bytes(self, mapping: t.Union[bytes, t.Dict[int, bytes]], be=True) -> bytes:
         """
         按照规则将每一位数映射到一个字节串中。
         """
         return bytes(map(lambda i: mapping[i], self[::-1] if be else self))
-
-    # ---- 比较器 ----
-
-    def __eq__(self, other):
-        if isinstance(other, RadixInteger):
-            return self._integer == other._integer
-        return super().__eq__(other)  # pragma: no cover
-
-    def __lt__(self, other):
-        if isinstance(other, RadixInteger):
-            return self._integer < other._integer
-        return super().__lt__(other)  # pragma: no cover
-
-    def __le__(self, other):
-        if isinstance(other, RadixInteger):
-            return self._integer <= other._integer
-        return super().__le__(other)  # pragma: no cover
-
-    def __ge__(self, other):
-        if isinstance(other, RadixInteger):
-            return self._integer >= other._integer
-        return super().__ge__(other)  # pragma: no cover
-
-    def __gt__(self, other):
-        if isinstance(other, RadixInteger):
-            return self._integer > other._integer
-        return super().__gt__(other)  # pragma: no cover
 
 
 class ItemsMeta(enum.EnumMeta):
@@ -583,19 +207,26 @@
 
     def __new__(metacls, classname, bases, classdict, **kwds):
         # 获取属性名（pks）
-        pks = classdict.get('__properties__', ())
-        if isinstance(pks, str):
-            pks = (pks,)
+        if '__properties__' not in classdict:
+            raise AttributeError(
+                f'{classname} 使用了 {metacls.__name__}，'
+                f'因此必须定义一个名为 __properties__ 的属性。'
+            )
+        pks = classdict['__properties__']
+        if not isinstance(pks, (tuple, list)):
+            raise TypeError(
+                f'{classname}.__properties__ 只允许是一个 tuple 或 list 。'
+            )
+        if not all(isinstance(pk, str) and not pk.startswith('_') for pk in pks):
+            raise ValueError(
+                f'{classname}.__properties__ 的值必须是字符串且不以下划线 “_” 开头。'
+            )
         for pk in pks:
-            if not isinstance(pk, str) or pk.startswith('_'):
-                raise ValueError(
-                    f'{classname}.__properties__ 包含的值必须是字符串且不以下划线 “_” 开头。'
-                )
             # https://docs.python.org/zh-cn/3/library/enum.html#supported-sunder-names
             if pk in ('name', 'value'):
-                raise AttributeError(
-                    f'不必也不能在 {classname}.__properties__ 中定义 name 和 value，'
-                    f'它们是原生枚举就已经支持的属性。'
+                raise KeyError(
+                    f'不能也不必在 {classname}.__properties__ 中定义 name 和 value，'
+                    f'它们是原生枚举就已经支持的。'
                 )
             if pk in ('generate_next_value',):
                 raise KeyError(
@@ -642,7 +273,7 @@
     # https://docs.djangoproject.com/zh-hans/4.2/ref/models/fields/#enumeration-types
 
     @property
-    def names(cls) -> list[str]:
+    def names(cls) -> t.List[str]:
         """
         所有枚举成员的名称（定义枚举成员时的全大写变量名）。
         """
@@ -658,7 +289,7 @@
         return empty + [member.value for member in cls]
 
     @property
-    def items(cls) -> dict[str, Any]:
+    def items(cls) -> t.Dict[str, t.Any]:
         """
         所有枚举成员的名称和值。
         """
@@ -667,7 +298,7 @@
         return its
 
     @property
-    def choices(cls) -> list[tuple[str, Any] | tuple[None, Any]]:
+    def choices(cls) -> t.List[t.Union[t.Tuple[str, t.Any], t.Tuple[None, t.Any]]]:
         """
         所有枚举成员的值，和所有枚举成员的属性中的标签（label）。
         """
@@ -679,7 +310,7 @@
         empty = [(None, cls.__empty__)] if hasattr(cls, "__empty__") else []
         return empty + [(member.value, member.label) for member in cls]
 
-    def asdict(cls) -> dict[enum.Enum, Any]:
+    def asdict(cls) -> t.Dict[enum.Enum, t.Any]:
         """
         返回枚举成员与枚举值之间的映射。
         """
@@ -737,50 +368,4 @@
         return str(self.value)
 
     def __repr__(self):
-        return f"{self.__class__.__qualname__}.{self._name_}"
-
-
-class RawPath(PurePath):
-    def __new__(cls, *args: str):
-        """
-        继承 PurePath 但原生风格的地址。它通过检测字符串而不是操作系统来分化不同风格的 PurePath 类。
-        """
-        if cls is RawPath:
-            ws = any('\\' in arg for arg in args)
-            cls = RawWindowsPath if ws else RawPosixPath
-        return cls._from_parts(args)
-
-    def cast_by_os(self) -> t.Union[PosixPath, WindowsPath]:
-        """
-        根据操作系统转化成 PosixPath 或 WindowsPath 以获得基于文件系统实现的方法。
-        """
-        return WindowsPath(self) if os.name == 'nt' else PosixPath(self)
-
-    def cast_by_raw(self) -> t.Union[PosixPath, WindowsPath]:
-        """
-        根据原生风格转化成 PosixPath 或 WindowsPath 以获得基于文件系统实现的方法。
-
-        :raise NotImplementedError: 转化结果与当前操作系统不匹配。
-        """
-
-
-class RawPosixPath(PurePosixPath):
-
-    def cast_by_raw(self) -> PosixPath:
-        """
-        根据原生风格转化成 PosixPath 或 WindowsPath 以获得基于文件系统实现的方法。
-
-        :raise NotImplementedError: 转化结果与当前操作系统不匹配。
-        """
-        return PosixPath(self)
-
-
-class RawWindowsPath(PureWindowsPath):
-
-    def cast_by_raw(self) -> WindowsPath:
-        """
-        根据原生风格转化成 PosixPath 或 WindowsPath 以获得基于文件系统实现的方法。
-
-        :raise NotImplementedError: 转化结果与当前操作系统不匹配。
-        """
-        return WindowsPath(self)+        return f"{self.__class__.__qualname__}.{self._name_}"